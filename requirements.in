--- conflicted
+++ resolved
@@ -1,10 +1,6 @@
 bmipy
-<<<<<<< HEAD
 geopandas
-matplotlib
-=======
 matplotlib <3.7.2
->>>>>>> 46dd4ed8
 netcdf4
 numpy
 pandas
