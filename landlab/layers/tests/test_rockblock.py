--- conflicted
+++ resolved
@@ -20,8 +20,8 @@
     ids = [1, 2, 1, 2]
     attrs = {'K_sp': {1: 0.001, 2: 0.0001}}
     assert_raises(ValueError, RockBlock, mg, thicknesses, ids, attrs)
-    
-    
+
+
 def test_thickness_ids_wrong_shape():
     """Test wrong size thickness and id shapes."""
     mg = RasterModelGrid(3, 3)
@@ -30,7 +30,7 @@
     ids = [1, 2, 1, 2]
     attrs = {'K_sp': {1: 0.001, 2: 0.0001}}
     assert_raises(ValueError, RockBlock, mg, thicknesses, ids, attrs)
-    
+
     ones = np.ones(mg.number_of_nodes)
     mg = RasterModelGrid(3, 3)
     z = mg.add_zeros('node', 'topographic__elevation')
@@ -38,19 +38,19 @@
     ids = [1*ones, 2*ones, 1*ones, 2*ones]
     attrs = {'K_sp': {1: 0.001, 2: 0.0001}}
     assert_raises(ValueError, RockBlock, mg, thicknesses, ids, attrs)
-    
-    
+
+
 def test_thickness_nodes_wrong_shape():
     """Test wrong size thickness and id shapes."""
     mg = RasterModelGrid(3, 3)
     z = mg.add_zeros('node', 'topographic__elevation')
-    ones = np.ones(mg.number_of_nodes + 1) 
+    ones = np.ones(mg.number_of_nodes + 1)
     thicknesses = [1*ones, 2*ones, 4*ones, 1*ones, 5*ones]
     ids = [1*ones, 2*ones, 1*ones, 2*ones, 1*ones]
-    attrs = {'K_sp': {1: 0.001, 2: 0.0001}}    
-    assert_raises(ValueError, RockBlock, mg, thicknesses, ids, attrs)
-       
-    
+    attrs = {'K_sp': {1: 0.001, 2: 0.0001}}
+    assert_raises(ValueError, RockBlock, mg, thicknesses, ids, attrs)
+
+
 def test_init_with_thickness_zero():
     """Test RockBlock with zero thickness on init."""
     mg = RasterModelGrid(3, 3)
@@ -59,8 +59,8 @@
     ids = [1, 2, 1, 2]
     attrs = {'K_sp': {1: 0.001, 2: 0.0001}}
     assert_raises(ValueError, RockBlock, mg, thicknesses, ids, attrs)
-    
-    
+
+
 def test_atts_lack_ids():
     """Test RockBlock missing ID."""
     mg = RasterModelGrid(3, 3)
@@ -69,8 +69,8 @@
     ids = [1, 2, 1, 2]
     attrs = {'K_sp': {2: 0.0001}}
     assert_raises(ValueError, RockBlock, mg, thicknesses, ids, attrs)
-    
-    
+
+
 def test_erode_to_zero_thickness():
     """Test that eroding RockBlock to zero thickness raises an error."""
     mg = RasterModelGrid(3, 3)
@@ -90,7 +90,7 @@
     ids = [1, 2, 1, 2, 1]
     attrs = {'K_sp': {1: 0.001, 2: 0.0001}}
     rb = RockBlock(mg, thicknesses, ids, attrs)
-    assert_raises(ValueError, rb.add_layer, 100) 
+    assert_raises(ValueError, rb.add_layer, 100)
 
 
 def test_deposit_with_bad_rock_id():
@@ -101,13 +101,12 @@
     ids = [1, 2, 1, 2, 1]
     attrs = {'K_sp': {1: 0.001, 2: 0.0001}}
     rb = RockBlock(mg, thicknesses, ids, attrs)
-    assert_raises(ValueError, rb.add_layer, 100, rock_id=3) 
-        
+    assert_raises(ValueError, rb.add_layer, 100, rock_id=3)
+
     ones = np.ones(mg.number_of_nodes)
     new_ids = [0, 1, 3, 4, 0, 1, 0, 1, 5]
-    assert_raises(ValueError, rb.add_layer, ones, rock_id=new_ids) 
-    
-<<<<<<< HEAD
+    assert_raises(ValueError, rb.add_layer, ones, rock_id=new_ids)
+
 def test_adding_existing_attribute():
     """Test adding an existing attribute."""
     mg = RasterModelGrid(3, 3)
@@ -116,12 +115,12 @@
     ids = [1, 2, 1, 2, 1]
     attrs = {'K_sp': {1: 0.001, 2: 0.0001}}
     rb = RockBlock(mg, thicknesses, ids, attrs)
-    
+
     new_attr = {'K_sp': {1: 0.001, 2: 0.0001}}
-    
-    assert_raises(ValueError, rb.add_property, new_attr) 
-        
-    
+
+    assert_raises(ValueError, rb.add_property, new_attr)
+
+
 def test_adding_new_attribute_missing_rock_id():
     """Test adding an new attribute missing an existing rock id."""
     mg = RasterModelGrid(3, 3)
@@ -130,12 +129,12 @@
     ids = [1, 2, 1, 2, 1]
     attrs = {'K_sp': {1: 0.001, 2: 0.0001}}
     rb = RockBlock(mg, thicknesses, ids, attrs)
-    
+
     new_attr = {'D': {2: 0.0001}}
-    
-    assert_raises(ValueError, rb.add_property, new_attr) 
-    
-    
+
+    assert_raises(ValueError, rb.add_property, new_attr)
+
+
 def test_adding_new_attribute_extra_rock_id():
     """Test adding an new attribute with an extra rock id."""
     mg = RasterModelGrid(3, 3)
@@ -144,14 +143,12 @@
     ids = [1, 2, 1, 2, 1]
     attrs = {'K_sp': {1: 0.001, 2: 0.0001}}
     rb = RockBlock(mg, thicknesses, ids, attrs)
-    
+
     new_attr = {'D': {1: 0.001, 2: 0.0001, 3: 5.3}}
-    
-    assert_raises(ValueError, rb.add_property, new_attr) 
-        
-=======
->>>>>>> 6e84d670
-    
+
+    assert_raises(ValueError, rb.add_property, new_attr)
+
+
 def test_adding_new_id_extra_attribute():
     """Test adding an new rock type with an extra attribute."""
     mg = RasterModelGrid(3, 3)
@@ -160,12 +157,12 @@
     ids = [1, 2, 1, 2, 1]
     attrs = {'K_sp': {1: 0.001, 2: 0.0001}}
     rb = RockBlock(mg, thicknesses, ids, attrs)
-    
+
     new_attr = {'K_sp': {4: 0.001, 5: 0.0001},
                 'D':    {4: 0.001, 5: 0.0001}}
-    
-    assert_raises(ValueError, rb.add_rock_type, new_attr) 
-    
+
+    assert_raises(ValueError, rb.add_rock_type, new_attr)
+
 def test_adding_new_id_missing_attribute():
     """Test adding an new rock type with an extra attribute."""
     mg = RasterModelGrid(3, 3)
@@ -173,11 +170,11 @@
     thicknesses = [1, 2, 4, 1, 5]
     ids = [1, 2, 1, 2, 1]
     attrs = {'K_sp': {1: 0.001, 2: 0.0001}}
-    rb = RockBlock(mg, thicknesses, ids, attrs)  
-    new_attr = {'D':  {4: 0.001, 5: 0.0001}} 
-    assert_raises(ValueError, rb.add_rock_type, new_attr) 
-    
-    
+    rb = RockBlock(mg, thicknesses, ids, attrs)
+    new_attr = {'D':  {4: 0.001, 5: 0.0001}}
+    assert_raises(ValueError, rb.add_rock_type, new_attr)
+
+
 def test_updating_attribute_that_doesnt_exist():
     """Test updating an attribute that doesn't exist."""
     mg = RasterModelGrid(3, 3)
@@ -198,8 +195,8 @@
     attrs = {'K_sp': {1: 0.001, 2: 0.0001}}
     rb = RockBlock(mg, thicknesses, ids, attrs)
     assert_raises(ValueError, rb.update_rock_properties, 'K_sp', 3, 4)
-    
-    
+
+
 def test_run_one_step_deposit_no_id_raises_error():
     """Test that giving the run one step method a deposit with no id raises an error."""
     mg = RasterModelGrid(3, 3)
@@ -210,8 +207,8 @@
     rb = RockBlock(mg, thicknesses, ids, attrs)
     z += 1
     assert_raises(ValueError, rb.run_one_step)
-    
-    
+
+
 def test_run_one_step_erodes_all_raises_error():
     """Test that eroding all material with the run one step method raises an error."""
     mg = RasterModelGrid(3, 3)
@@ -221,5 +218,4 @@
     attrs = {'K_sp': {1: 0.001, 2: 0.0001}}
     rb = RockBlock(mg, thicknesses, ids, attrs)
     z -= 30
-    assert_raises(ValueError, rb.run_one_step)
-    +    assert_raises(ValueError, rb.run_one_step)