#! /usr/bin/env python

import numpy
import six
<<<<<<< HEAD
from six.moves import range
=======
>>>>>>> 0bccc56d

from landlab.grid.base import ModelGrid, CORE_NODE, BAD_INDEX_VALUE
from scipy.spatial import Voronoi

def simple_poly_area(x, y):
    """Calculates and returns the area of a 2-D simple polygon.
    
    Input vertices must be in sequence (clockwise or counterclockwise). *x*
    and *y* are arrays that give the x- and y-axis coordinates of the
    polygon's vertices.

    Parameters
    ----------
    x : ndarray
        x-coordinates of of polygon vertices.
    y : ndarray
        y-coordinates of of polygon vertices.

    Returns
    -------
    out : float
        Area of the polygon

    Examples
    --------
    >>> import numpy as np
    >>> from landlab.grid.voronoi import simple_poly_area
    >>> x = np.array([3., 1., 1., 3.])
    >>> y = np.array([1.5, 1.5, 0.5, 0.5])
    >>> simple_poly_area(x, y)
    2.0

    If the input coordinate arrays are 2D, calculate the area of each polygon.
    Note that when used in this mode, all polygons must have the same
    number of vertices, and polygon vertices are listed column-by-column.

    >>> x = np.array([[ 3.,  1.,  1.,  3.],
    ...               [-2., -2., -1., -1.]]).T
    >>> y = np.array([[1.5, 1.5, 0.5, 0.5],
    ...               [ 0.,  1.,  2.,  0.]]).T
    >>> simple_poly_area(x, y)
    array([ 2. ,  1.5])
    """
    # For short arrays (less than about 100 elements) it seems that the
    # Python sum is faster than the numpy sum. Likewise for the Python
    # built-in abs.
    return .5 * abs(sum(x[:-1] * y[1:] - x[1:] * y[:-1]) +
                    x[-1] * y[0] - x[0] * y[-1])


def calculate_link_lengths(pts, link_from, link_to):
    """Calculates and returns length of links between nodes.

    Parameters
    ----------
    pts : Nx2 numpy array containing (x,y) values
    link_from : 1D numpy array containing index numbers of nodes at starting
                point ("from") of links
    link_to : 1D numpy array containing index numbers of nodes at ending point
              ("to") of links
                      
    Returns
    -------
    out : ndarray
        1D numpy array containing horizontal length of each link
    
    Examples
    --------
    >>> import numpy as np
    >>> from landlab.grid.voronoi import calculate_link_lengths
    >>> pts = np.array([[0.,0.],[3.,0.],[3.,4.]]) # 3:4:5 triangle
    >>> lfrom = np.array([0,1,2])
    >>> lto = np.array([1,2,0])
    >>> calculate_link_lengths(pts, lfrom, lto)
    array([ 3.,  4.,  5.])
    """
    dx = pts[link_to, 0] - pts[link_from, 0]
    dy = pts[link_to, 1] - pts[link_from, 1]
    link_length = numpy.sqrt(dx * dx + dy * dy)
    return link_length
    
    
class VoronoiDelaunayGrid(ModelGrid):
    """
    This inherited class implements an unstructured grid in which cells are
    Voronoi polygons and nodes are connected by a Delaunay triangulation. Uses
    scipy.spatial module to build the triangulation.
    
    Examples
    --------
    >>> from numpy.random import rand
    >>> from landlab.grid import VoronoiDelaunayGrid
    >>> x, y = rand(25), rand(25)
    >>> vmg = VoronoiDelaunayGrid(x, y)  # node_x_coords, node_y_coords
    >>> vmg.number_of_nodes
    25
    """
    def __init__(self, x=None, y=None, reorient_links=True, **kwds):
        """Create a Voronoi Delaunay grid from a set of points.

        Create an unstructured grid from points whose coordinates are given
        by the arrays *x*, *y*.

        Parameters
        ----------
        x : array_like
            x-coordinate of points
        y : array_like
            y-coordinate of points

        Returns
        -------
        VoronoiDelaunayGrid
            A newly-created grid.

        Examples
        --------
        >>> from numpy.random import rand
        >>> from landlab.grid import VoronoiDelaunayGrid
        >>> x, y = rand(25), rand(25)
        >>> vmg = VoronoiDelaunayGrid(x, y)  # node_x_coords, node_y_coords
        >>> vmg.number_of_nodes
        25
        """
        if (x is not None) and (y is not None):
            self._initialize(x, y, reorient_links)
        super(VoronoiDelaunayGrid, self).__init__(**kwds)
        
    def _initialize(self, x, y, reorient_links=False):
        """
        Creates an unstructured grid around the given (x,y) points.
        """
        
        assert type(x)==numpy.ndarray, 'x must be a numpy array'
        assert type(y)==numpy.ndarray, 'y must be a numpy array'
        assert len(x)==len(y), 'x and y arrays must have the same size'
        
        # Make a copy of the points in a 2D array (useful for calls to geometry
        # routines, but takes extra memory space).
        pts = numpy.zeros((len(x), 2))
        pts[:,0] = x
        pts[:,1] = y
        self.pts = pts
        
        # NODES AND CELLS: Set up information pertaining to nodes and cells:
        #   - number of nodes
        #   - node x, y coordinates
        #   - default boundary status 
        #   - interior and boundary nodes
        #   - nodes associated with each cell and active cell
        #   - cells and active cells associated with each node 
        #     (or BAD_VALUE_INDEX if none)
        #
        # Assumptions we make here:
        #   - all interior (non-perimeter) nodes have cells (this should be 
        #       guaranteed in a Delaunay triangulation, but there may be 
        #       special cases)
        #   - all cells are active (later we'll build a mechanism for the user
        #       specify a subset of cells as active)
        #
        self._num_nodes = len(x)
        self._node_x = x
        self._node_y = y
        [self.node_status, self._core_nodes, self._boundary_nodes] = \
                self.find_perimeter_nodes(pts)
        self._num_active_nodes = self.number_of_nodes
        self._num_core_nodes = len(self.core_nodes)
        self._num_cells = len(self.core_nodes)
        self._num_active_cells = self.number_of_cells
        [self.node_cell, self.cell_node] = self.setup_node_cell_connectivity(
            self.node_status, self.number_of_cells)
        self.node_activecell = self.node_cell
        self.activecell_node = self.cell_node

        # ACTIVE CELLS: Construct Voronoi diagram and calculate surface area of
        # each active cell.
        vor = Voronoi(pts)
        self.vor = vor
        self.active_cell_areas = numpy.zeros(self.number_of_active_cells)
        for node in self.activecell_node:
            xv = vor.vertices[vor.regions[vor.point_region[node]],0]
            yv = vor.vertices[vor.regions[vor.point_region[node]],1]
            self.active_cell_areas[self.node_activecell[node]] = simple_poly_area(xv, yv)
        
        # LINKS: Construct Delaunay triangulation and construct lists of link
        # "from" and "to" nodes.
        (self.link_fromnode,
         self.link_tonode,
         self.active_links_ids,
         self.face_width) = self.create_links_and_faces_from_voronoi_diagram(vor)
        
        # Optionally re-orient links so that they all point within upper-right
        # semicircle
        if reorient_links:
            self.reorient_links_upper_right()

        #[self.link_fromnode, self.link_tonode, self.active_links, self.face_width] \
        #        = self.create_links_and_faces_from_voronoi_diagram(vor)
        self._num_links = len(self.link_fromnode)
        self._num_faces = self._num_links # temporary: to be done right!
                    
        # LINKS: Calculate link lengths
        self._link_length = calculate_link_lengths(pts, self.link_fromnode,
                                                  self.link_tonode)
                                                       
        # LINKS: inlink and outlink matrices
        self._setup_inlink_and_outlink_matrices()
        
        # ACTIVE LINKS: Create list of active links, as well as "from" and "to"
        # nodes of active links.
        self._reset_list_of_active_links()

        # LINKS: set up link unit vectors and node unit-vector sums
        self._make_link_unit_vectors()

        # LINKS: ID of corresponding face, if any
        self.link_face = (numpy.zeros(self.number_of_links, dtype=int) +
                          BAD_INDEX_VALUE)  # make the list
        face_id = 0
        for link in self.active_links:
            self.link_face[link] = face_id
            face_id += 1
            
    @property
    def number_of_patches(self):
        """Number of patches.
        Returns the number of patches over the grid.
        """
        try:
            return self._number_of_patches
        except AttributeError:
            self.create_patches_from_delaunay_diagram(self.pts, self.vor)
            return self._number_of_patches
            
    @property
    def patch_nodes(self):
        """patch_nodes
        Returns the four nodes at the corners of each patch in a regular grid.
        """
        try:
            return self._patch_nodes
        except AttributeError:
            self.create_patches_from_delaunay_diagram(self.pts, self.vor)
            return self._patch_nodes

    def node_patches(self, nodata=-1):
        """node_patches()
        (This is a placeholder method until improved using jagged array 
        operations.)
        Returns a (N,max_voronoi_polygon_sides) array of the patches associated 
        with each node in the grid.
        The patches are returned in id order, with any null or nonexistent 
        patches recorded after the ids of existing faces.
        The nodata argument allows control of the array value used to indicate
        nodata. It defaults to -1, but other options are 'nan' and 'bad_value'.
        Note that this method returns a *masked* array, with the normal provisos
        that integer indexing with a masked array removes the mask.
        """
        if nodata==-1: #fiddle needed to ensure we set the nodata value properly if we've called patches elsewhere
            try:
                return self._node_patches
            except AttributeError:
                self.create_patches_from_delaunay_diagram(self.pts, self.vor, nodata)        
                return self._node_patches
        else:
            try:
                self.set_bad_value
            except:
                self.create_patches_from_delaunay_diagram(self.pts, self.vor, nodata)  
                self.set_bad_value=True      
                return self._node_patches
            else:
                return self._node_patches
            

    def find_perimeter_nodes(self, pts):
        """
        Uses a convex hull to locate the perimeter nodes of the Voronoi grid,
        then sets them as fixed value boundary nodes.
        It then sets/updates the various relevant node lists held by the grid, 
        and returns *node_status*, *core_nodes*, *boundary_nodes*.
        """
    
        # Calculate the convex hull for the set of points
        from scipy.spatial import ConvexHull
        hull = ConvexHull(pts, qhull_options='Qc') # see below why we use 'Qt'
        
        # The ConvexHull object lists the edges that form the hull. We need to
        # get from this list of edges the unique set of nodes. To do this, we
        # first flatten the list of vertices that make up all the hull edges 
        # ("simplices"), so it becomes a 1D array. With that, we can use the set()
        # function to turn the array into a set, which removes duplicate vertices.
        # Then we turn it back into an array, which now contains the set of IDs for
        # the nodes that make up the convex hull.
        #   The next thing to worry about is the fact that the mesh perimeter 
        # might contain nodes that are co-planar (that is, co-linear in our 2D 
        # world). For example, if you make a set of staggered points for a
        # hexagonal lattice using make_hex_points(), there will be some 
        # co-linear points along the perimeter. The ones of these that don't 
        # form convex corners won't be included in convex_hull_nodes, but they
        # are nonetheless part of the perimeter and need to be included in
        # the list of boundary_nodes. To deal with this, we pass the 'Qt'
        # option to ConvexHull, which makes it generate a list of coplanar
        # points. We include these in our set of boundary nodes.
        convex_hull_nodes = numpy.array(list(set(hull.simplices.flatten())))
        coplanar_nodes = hull.coplanar[:,0]
        boundary_nodes = numpy.concatenate(
            (convex_hull_nodes, coplanar_nodes)).astype(numpy.int, copy=False)
    
        # Now we'll create the "node_status" array, which contains the code
        # indicating whether the node is interior and active (=0) or a
        # boundary (=1). This means that all perimeter (convex hull) nodes are
        # initially flagged as boundary code 1. An application might wish to change
        # this so that, for example, some boundaries are inactive.
        node_status = numpy.zeros(len(pts[:,0]), dtype=numpy.int8)
        node_status[boundary_nodes] = 1
        
        # It's also useful to have a list of interior nodes
        core_nodes = numpy.where(node_status==0)[0].astype(numpy.int, copy=False)
        
        #save the arrays and update the properties
        self.node_status = node_status
        self._num_active_nodes = node_status.size
        self._num_core_nodes = len(core_nodes)
        self._num_core_cells = len(core_nodes)
        self.core_cells = numpy.arange(len(core_nodes), dtype=numpy.int)
        self.node_corecell = numpy.empty(node_status.size, dtype=numpy.int)
        self.node_corecell.fill(BAD_INDEX_VALUE)
        self.node_corecell[core_nodes] = self.core_cells
        self.active_cells = numpy.arange(node_status.size, dtype=numpy.int)
        self.cell_node = core_nodes
        self.activecell_node = core_nodes
        self.corecell_node = core_nodes
        self._boundary_nodes = boundary_nodes
        
        # Return the results
        return node_status, core_nodes, boundary_nodes

    @staticmethod
    def setup_node_cell_connectivity(node_status, ncells):
        """Setup node connectivity

        Creates and returns the following arrays:
        1. For each node, the ID of the corresponding cell, or
           BAD_INDEX_VALUE if the node has no cell.
        2. For each cell, the ID of the corresponding node.
            
        Parameters
        ----------
        node_status : ndarray of ints
            1D array containing the boundary status code for each node.
        ncells : ndarray of ints
            Number of cells (must equal the number of occurrences of CORE_NODE
            in node_status).
                    
        Examples
        --------
        >>> import numpy as np
        >>> from landlab.grid import VoronoiDelaunayGrid, BAD_INDEX_VALUE
        >>> ns = np.array([1, 0, 0, 1, 0])  # 3 interior, 2 boundary nodes
        >>> [node_cell, cell_node] = VoronoiDelaunayGrid.setup_node_cell_connectivity(ns, 3)
        >>> node_cell[1:3]
        array([0, 1])
        >>> node_cell[0] == BAD_INDEX_VALUE
        True
        >>> cell_node
        array([1, 2, 4])
        """
        assert ncells==numpy.count_nonzero(node_status==CORE_NODE), \
               'ncells must equal number of CORE_NODE values in node_status'

        cell = 0
        node_cell = numpy.ones(len(node_status), dtype=int)*BAD_INDEX_VALUE
        cell_node = numpy.zeros(ncells, dtype=int)
        for node in range(len(node_cell)):
            if node_status[node] == CORE_NODE:
                node_cell[node] = cell
                cell_node[cell] = node
                cell += 1
                
        #save the arrays
        #self.node_cell = node_cell
        #self.cell_node = cell_node
        
        return node_cell, cell_node
        
    @staticmethod
    def create_links_from_triangulation(tri):
        """
        From a Delaunay Triangulation of a set of points, contained in a
        scipy.spatial.Delaunay object "tri", creates and returns:
            1) a numpy array containing the ID of the "from" node for each link
            2) a numpy array containing the ID of the "to" node for each link
            3) the number of links in the triangulation
        
        Examples
        --------
        >>> from scipy.spatial import Delaunay
        >>> import numpy as np
        >>> from landlab.grid import VoronoiDelaunayGrid
        >>> pts = np.array([[ 0., 0.], [ 1., 0.], [ 1., 0.87],
        ...                 [-0.5, 0.87], [ 0.5, 0.87], [ 0., 1.73],
        ...                 [ 1., 1.73]])
        >>> dt = Delaunay(pts)
        >>> [myfrom,myto,nl] = VoronoiDelaunayGrid.create_links_from_triangulation(dt)
        >>> print myfrom, myto, nl # doctest: +SKIP
        [5 3 4 6 4 3 0 4 1 1 2 6] [3 4 5 5 6 0 4 1 0 2 4 2] 12
        """
    
        # Calculate how many links there will be and create the arrays.
        #
        # The number of links equals 3 times the number of triangles minus
        # half the number of shared links. Finding out the number of shared links
        # is easy: for every shared link, there is an entry in the tri.neighbors
        # array that is > -1 (indicating that the triangle has a neighbor opposite
        # a given vertex; in other words, two triangles are sharing an edge).
        #
        num_shared_links = numpy.count_nonzero(tri.neighbors>-1)
        num_links = 3 * tri.nsimplex - num_shared_links // 2
        link_fromnode = numpy.zeros(num_links, dtype=int)
        link_tonode = numpy.zeros(num_links, dtype=int)
        
        # Sweep through the list of triangles, assigning "from" and "to" nodes to
        # the list of links.
        #
        # The basic algorithm works as follows. For each triangle, we will add its
        # 3 edges as links. However, we have to make sure that each shared edge
        # is added only once. To do this, we keep track of whether or not each
        # triangle has been processed yet using a boolean array called "tridone".
        # When we look at a given triangle, we check each vertex in turn. If there
        # is no neighboring triangle opposite that vertex, then we need to add the
        # corresponding edge. If there is a neighboring triangle but we haven't
        # processed it yet, we also need to add the edge. If neither condition is
        # true, then this edge has already been added, so we skip it.
        link_id = 0
        tridone = numpy.zeros(tri.nsimplex, dtype=bool)    
        for t in range(tri.nsimplex):  # loop over triangles
            for i in range(0, 3):       # loop over vertices & neighbors
                if tri.neighbors[t,i] == -1 or not tridone[tri.neighbors[t,i]]:
                    link_fromnode[link_id] = tri.simplices[t,numpy.mod(i+1,3)]
                    link_tonode[link_id] = tri.simplices[t,numpy.mod(i+2,3)]
                    link_id += 1
            tridone[t] = True
        
        #save the results
        #self.link_fromnode = link_fromnode
        #self.link_tonode = link_tonode
        #self._num_links = num_links
    
        # Return the results
        return link_fromnode, link_tonode, num_links
    
    @staticmethod
    def is_valid_voronoi_ridge(vor, n):
        
        SUSPICIOUSLY_BIG = 40000000.0
        return vor.ridge_vertices[n][0]!=-1 and vor.ridge_vertices[n][1]!=-1 \
                and numpy.amax(numpy.abs(vor.vertices[vor.ridge_vertices[n]]))<SUSPICIOUSLY_BIG

    @staticmethod
    def create_links_and_faces_from_voronoi_diagram(vor):
        """
        From a Voronoi diagram object created by scipy.spatial.Voronoi(),
        builds and returns:
        1. Arrays of link "from" and "to" nodes
        2. Array of link IDs for each active link
        3. Array containing with of each face
        
        Parameters
        ----------
        vor : scipy.spatial.Voronoi
            Voronoi object initialized with the grid nodes.

        Returns
        -------
        out : tuple of ndarrays
            - link_fromnode = "from" node for each link (len=num_links)
            - link_tonode   = "to" node for each link (len=num_links)
            - active_links  = link ID for each active link (len=num_active_links)
            - face_width    = width of each face (len=num_active_links

        Examples
        --------
        >>> import numpy as np
        >>> from landlab.grid import VoronoiDelaunayGrid
        >>> pts = np.array([[ 0., 0.],[  1., 0.],[  1.5, 0.87],[-0.5, 0.87],[ 0.5, 0.87],[  0., 1.73],[  1., 1.73]])
        >>> from scipy.spatial import Voronoi
        >>> vor = Voronoi(pts)
        >>> [fr,to,al,fw] = VoronoiDelaunayGrid.create_links_and_faces_from_voronoi_diagram(vor)
        >>> fr
        array([0, 0, 0, 1, 1, 3, 3, 6, 6, 6, 4, 4])
        >>> to
        array([3, 1, 4, 2, 4, 4, 5, 4, 2, 5, 2, 5])
        >>> al
        array([ 2,  4,  5,  7, 10, 11])
        >>> fw
        array([ 0.57669199,  0.57669199,  0.575973  ,  0.57836419,  0.575973  ,
                0.57836419])
        """
        # Each Voronoi "ridge" corresponds to a link. The Voronoi object has an
        # attribute ridge_points that contains the IDs of the nodes on either
        # side (including ridges that have one of their endpoints undefined).
        # So, we set the number of links equal to the number of ridges.
        num_links = len(vor.ridge_points)
        
        # Create the arrays for link from and to nodes
        link_fromnode = -numpy.ones(num_links, dtype=int)
        link_tonode = -numpy.ones(num_links, dtype=int)
        
        # Ridges along the perimeter of the grid will have one of their 
        # endpoints undefined. The endpoints of each ridge are contained in
        # vor.ridge_vertices, and an undefined vertex is flagged with -1.
        # Ridges with both vertices defined correspond to faces and active 
        # links, while ridges with an undefined vertex correspond to inactive
        # links. So, to find the number of active links, we subtract from the
        # total number of links the number of occurrences of an undefined
        # vertex.
        num_active_links = num_links \
                    - numpy.count_nonzero(numpy.array(vor.ridge_vertices)==-1)
        
        # Create arrays for active links and width of faces (which are Voronoi
        # ridges).
        active_links = -numpy.ones(num_active_links, dtype=int)
        face_width = -numpy.ones(num_active_links)
    
        # Loop through the list of ridges. For each ridge, there is a link, and
        # its "from" and "to" nodes are the associated "points". In addition, if
        # the ridge endpoints are defined, we have a face and an active link,
        # so we add them to our arrays as well.
        j = 0
        for i in range(num_links):
            link_fromnode[i] = vor.ridge_points[i,0]
            link_tonode[i] = vor.ridge_points[i,1]
            face_corner1 = vor.ridge_vertices[i][0]
            face_corner2 = vor.ridge_vertices[i][1]
            if VoronoiDelaunayGrid.is_valid_voronoi_ridge(vor, i):  # means it's a valid face
                dx = vor.vertices[face_corner2,0]-vor.vertices[face_corner1,0]
                dy = vor.vertices[face_corner2,1]-vor.vertices[face_corner1,1]
                face_width[j] = numpy.sqrt(dx*dx+dy*dy)
                if abs(face_width[j])>=40000.0:
                    six.print_('link ' + i + ' from ' + link_fromnode[i] +
                               ' to ' + link_tonode[i] + ' has face width ' +
                               face_width[j])
                    six.print_(vor.ridge_vertices[i])
                    six.print_(vor.vertices[vor.ridge_vertices[i]])
<<<<<<< HEAD
=======

>>>>>>> 0bccc56d
                    from scipy.spatial import voronoi_plot_2d
                    voronoi_plot_2d(vor)
                assert face_width[j] < 40000., 'face width must be less than earth circumference!'
                active_links[j] = i
                j += 1
        
        #save the data
        #self.link_fromnode = link_fromnode
        #self.link_tonode = link_tonode
        #self.active_link_ids = active_links
        #self._face_widths = face_width
        #self._num_faces = face_width.size
        #self._num_active_links = active_links.size
        
        return link_fromnode, link_tonode, active_links, face_width
        
    
    def reorient_links_upper_right(self):
        """
        Reorients links so that all point within the upper-right semi-circle.
        
        Notes
        -----
        "Upper right semi-circle" means that the angle of the link with respect
        to the vertical (measured clockwise) falls between -45 and +135. More
        precisely, if :math:`\theta' is the angle, :math:`-45 \ge \theta < 135`.
        For example, the link could point up and left as much as -45, but not -46.
        It could point down and right as much as 134.9999, but not 135. It will
        never point down and left, or up-but-mostly-left, or 
        right-but-mostly-down.
        
        Examples
        --------
        >>> from landlab.grid import HexModelGrid
        >>> hg = HexModelGrid(3, 2, 1., reorient_links=True)
        >>> hg.link_fromnode
        array([3, 3, 2, 0, 3, 1, 4, 5, 2, 0, 0, 1])
        >>> hg.link_tonode
        array([6, 5, 3, 3, 4, 3, 6, 6, 5, 2, 1, 4])
        """
        
        # Calculate the horizontal (dx) and vertical (dy) link offsets
        link_dx = self.node_x[self.link_tonode] - self.node_x[self.link_fromnode]
        link_dy = self.node_y[self.link_tonode] - self.node_y[self.link_fromnode]
        
        # Calculate the angle, clockwise, with respect to vertical, then rotate
        # by 45 degrees counter-clockwise (by adding pi/4)
        link_angle = numpy.arctan2(link_dx, link_dy) + numpy.pi/4
        
        # The range of values should be -180 to +180 degrees (but in radians).
        # It won't be after the above operation, because angles that were 
        # > 135 degrees will now have values > 180. To correct this, we subtract
        # 360 (i.e., 2 pi radians) from those that are > 180 (i.e., > pi radians).
        link_angle -= 2*numpy.pi*(link_angle>=numpy.pi)
        
        # Find locations where the angle is negative; these are the ones we
        # want to flip
        (flip_locs, ) = numpy.where(link_angle<0.)
        
        # If there are any flip locations, proceed to switch their fromnodes and
        # tonodes; otherwise, we're done
        if len(flip_locs)>0:
            
            # Temporarily story the fromnode for these
            fromnode_temp = self.link_fromnode[flip_locs]
            
            # The fromnodes now become the tonodes, and vice versa
            self.link_fromnode[flip_locs] = self.link_tonode[flip_locs]
            self.link_tonode[flip_locs] = fromnode_temp
            
    def create_patches_from_delaunay_diagram(self, pts, vor, nodata=-1):
        """
        Uses a delaunay diagram drawn from the provided points to
        generate an array of patches and patch-node-link connectivity.
        Returns ...
        DEJH, 10/3/14
        """
        from scipy.spatial import Delaunay
        tri = Delaunay(pts)
        assert numpy.array_equal(tri.points, vor.points)
        
        if nodata==-1:
            pass
        elif nodata=='bad_value':
            nodata=BAD_INDEX_VALUE
        elif nodata=='nan':
            nodata=numpy.nan
        else:
            raise ValueError('Do not recognise nodata value!')
        
        self._patch_nodes = tri.simplices
        self._number_of_patches = tri.simplices.shape[0]
        max_dimension = 0
        #need to build a squared off, masked array of the node_patches
        #the max number of patches for a node in the grid is the max sides of
        #the side-iest voronoi region.
        for i in range(len(vor.regions)):
            if len(vor.regions[i])>max_dimension:
                max_dimension=len(vor.regions[i])
        _node_patches = numpy.empty((self.number_of_nodes, max_dimension), dtype=int)
        _node_patches.fill(nodata)
        for i in range(self.number_of_nodes):
            if not self.is_boundary(i, boundary_flag=4): #don't include closed nodes
                patches_with_node = numpy.argwhere(numpy.equal(self._patch_nodes,i))[:,0]
                _node_patches[i,:patches_with_node.size] = patches_with_node[:]
        #mask it
        self._node_patches = numpy.ma.array(_node_patches, mask=numpy.equal(_node_patches, -1))

    def save(self, path, clobber=False):
        """Save a grid and fields.

        This method uses cPickle to save a Voronoi grid as a cPickle file.
        At the time of coding, this is the only convenient output format
        for Voronoi grids, but support for netCDF is likely coming.
        
        All fields will be saved, along with the grid.

        The recommended suffix for the save file is '.grid'. This will
        be added to your save if you don't include it.
        
        This method is equivalent to
        :py:func:`~landlab.io.native_landlab.save_grid`, and
        :py:func:`~landlab.io.native_landlab.load_grid` can be used to
        load these files.

        Caution: Pickling can be slow, and can produce very large files.
        Caution 2: Future updates to Landlab could potentially render old
        saves unloadable.

        Parameters
        ----------
        path : str
            Path to output file.
        clobber : bool (defaults to false)
            Set to true to allow overwriting

        Examples
        --------
        >>> from landlab import VoronoiDelaunayGrid
        >>> import numpy as np
        >>> import os
        >>> x = np.random.rand(20)
        >>> y = np.random.rand(20)
        >>> vmg = VoronoiDelaunayGrid(x,y)
        >>> vmg.save('./mytestsave.grid')
        >>> os.remove('mytestsave.grid') #to remove traces of this test
        """
        import os
        from six.moves import cPickle

        if os.path.exists(path) and not clobber:
            raise ValueError('file exists')

        (base, ext) = os.path.splitext(path)
        if ext != '.grid':
            ext = ext+'.grid'
        path = base+ext

        with open(path, 'wb') as fp:
            cPickle.dump(self, fp)<|MERGE_RESOLUTION|>--- conflicted
+++ resolved
@@ -2,10 +2,7 @@
 
 import numpy
 import six
-<<<<<<< HEAD
 from six.moves import range
-=======
->>>>>>> 0bccc56d
 
 from landlab.grid.base import ModelGrid, CORE_NODE, BAD_INDEX_VALUE
 from scipy.spatial import Voronoi
@@ -551,10 +548,7 @@
                                face_width[j])
                     six.print_(vor.ridge_vertices[i])
                     six.print_(vor.vertices[vor.ridge_vertices[i]])
-<<<<<<< HEAD
-=======
-
->>>>>>> 0bccc56d
+
                     from scipy.spatial import voronoi_plot_2d
                     voronoi_plot_2d(vor)
                 assert face_width[j] < 40000., 'face width must be less than earth circumference!'
