--- conflicted
+++ resolved
@@ -35,12 +35,8 @@
               SteepnessFinder, DetachmentLtdErosion, gFlex,
               SoilInfiltrationGreenAmpt, FireGenerator,
               SoilMoisture, Vegetation, VegCA, DrainageDensity,
-<<<<<<< HEAD
 	      ExponentialWeatherer, DepthDependentDiffuser]
-=======
-	      	  ExponentialWeathering, DepthDependentDiffuser,
-	      	  CubicNonLinearDiffuser ]
->>>>>>> b78dc327
+	      CubicNonLinearDiffuser ]
 
 
 __all__ = [cls.__name__ for cls in COMPONENTS]